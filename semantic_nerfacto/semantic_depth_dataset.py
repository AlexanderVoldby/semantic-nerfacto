from typing import Dict, Union
import numpy as np
import torch
import json
import os
import gc
import torch.nn.functional as F
from tqdm import tqdm
from scipy.stats import linregress
from PIL import Image
from pathlib import Path
from tqdm import tqdm

from transformers import AutoImageProcessor, AutoModelForDepthEstimation
from scipy.stats import linregress

from nerfstudio.data.dataparsers.base_dataparser import DataparserOutputs
from nerfstudio.data.datasets.base_dataset import InputDataset
from nerfstudio.data.utils.data_utils import get_semantics_and_mask_tensors_from_path, get_depth_image_from_path
from nerfstudio.model_components import losses
from nerfstudio.utils.rich_utils import CONSOLE

from semantic_nerfacto.visualizations import compare_depth_and_image, visualize_depth_before_and_after_scaling
<<<<<<< HEAD

=======
>>>>>>> working-version

class SemanticDepthDataset(InputDataset):
    exclude_batch_keys_from_device = InputDataset.exclude_batch_keys_from_device + ["mask", "semantics", "depth_image"]

    def __init__(self, dataparser_outputs: DataparserOutputs, scale_factor: float = 1.0, use_monocular_depth= True):
        super().__init__(dataparser_outputs, scale_factor)
        # assert "semantics" in dataparser_outputs.metadata.keys() and isinstance(self.metadata["semantics"], Semantics)
        self.semantics = self.metadata["semantics"]
        self.mask_indices = torch.tensor(
            [self.semantics.classes.index(mask_class) for mask_class in self.semantics.mask_classes]
        ).view(1, 1, -1)
        self.use_monocular_depth = use_monocular_depth

        # Depth image handling
        # TODO if depth images already exist from LiDAR, extend them with pretrained model
        self.depth_filenames = self.metadata.get("depth_filenames")
        self.depth_unit_scale_factor = self.metadata.get("depth_unit_scale_factor", 1.0)
        # if not self.depth_filenames:
        # Currently always generate depth as LiDAR depth is sparse
        assert len(dataparser_outputs.image_filenames) > 0 and (
            "depth_filenames" in dataparser_outputs.metadata.keys()
            or dataparser_outputs.metadata["depth_filenames"] is not None
        ), "No depth images in dataset"
        
        if self.use_monocular_depth:
            self._generate_depth_images(dataparser_outputs)


    def _generate_depth_images(self, dataparser_outputs):
        device = torch.device("cuda" if torch.cuda.is_available() else "cpu")
        cache = dataparser_outputs.image_filenames[0].parent / "depths.npy"
        
        if cache.exists():
            print("Loading pseudodata depth from cache!")
            self.depths = torch.from_numpy(np.load(cache)).to(device)
        else:
            CONSOLE.print("[bold yellow] No depth data found! Generating pseudodepth...")
            depth_tensors = []
            # Change to small to speed up otherwise use depth-anything-base
            repo = "LiheYoung/depth-anything-base-hf"
            image_processor = AutoImageProcessor.from_pretrained(repo)
            model = AutoModelForDepthEstimation.from_pretrained(repo)
            for i, (image_filename, depth_filename) in enumerate(tqdm(zip(dataparser_outputs.image_filenames, self.depth_filenames), desc="Generating depth images")):
<<<<<<< HEAD
                print(image_filename)
                print(depth_filename)
=======
>>>>>>> working-version
                pil_image = Image.open(image_filename)
                depth_image = Image.open(depth_filename)
                depth_array = np.array(depth_image)
                depth_tensor = torch.from_numpy(depth_array).float() * 1e-3 # Divide by 1000 to scale to meters
                inputs = image_processor(images=pil_image, return_tensors="pt")
                with torch.no_grad():
                    outputs = model(**inputs)
                    predicted_depth = 1 / outputs.predicted_depth
                    predicted_depth = (predicted_depth - predicted_depth.min()) / (predicted_depth.max() - predicted_depth.min())
                    prediction = torch.nn.functional.interpolate(
                        predicted_depth.unsqueeze(1),
                        size=pil_image.size[::-1],
                        mode="bicubic",
                        align_corners=False,
                    )
                    prediction = prediction.squeeze()
                    # Fit the predicted_depth to the LiDAR depth
                    scale, shift = self.compute_scale_shift(prediction, depth_tensor)
                    depth  = scale * prediction + shift
                    
                    # Save every 20th image
                    if i % 20 == 0:
                        name = os.path.basename(image_filename)
<<<<<<< HEAD
<<<<<<< HEAD
                        folder = str(image_filename.parent.parent) + "/visualizations"
=======
                        folder = str(image_filename.parent.parent)
>>>>>>> working-version
=======
                        folder = str(image_filename.parent.parent) + "/visualizations"
>>>>>>> 67defea4
                        saved_name = folder + "/" + name
                        
                        try:
                            compare_depth_and_image(inputs, depth, saved_name)
                            visualize_depth_before_and_after_scaling(
                                pil_image,
                                depth_tensor,
                                prediction,
                                depth,
                                saved_name
                            )
                            print(f"Saved figures under {name}")
                        except Exception as e:
                            print(f"Error saving image: {e}")

                depth_tensors.append(depth)
                
            self.depths = torch.stack(depth_tensors)
            np.save(cache, self.depths.cpu().numpy())

            # Delete some stuff to avoid exceeding GPU memory
            del depth_tensors
            torch.cuda.empty_cache()
            gc.collect()
            self.depth_filenames = None
            
        # Save filename and index to later retrieve correspondng depth image from dataset since dataparser_outputs removes some images due to high blur score
        itd = {i: str(image_filename) for i, image_filename in enumerate(dataparser_outputs.image_filenames)}
        data_dir = str(dataparser_outputs.image_filenames[0].parent.parent)
        json_name = data_dir + "/index_to_depth.json"
        if not os.path.exists(json_name):
            with open(json_name, "w") as outfile: 
                json.dump(itd, outfile)

    def compute_scale_shift(self, monocular_depth, lidar_depth):
        valid_mask = lidar_depth > 0  # Assuming zero where no LiDAR data
        scaled_monocular = monocular_depth[valid_mask].flatten()
        lidar_depth_flat = lidar_depth[valid_mask].flatten()

        slope, intercept, r_value, p_value, std_err = linregress(scaled_monocular.numpy(), lidar_depth_flat.numpy())
        return slope, intercept

    def get_metadata(self, data: Dict) -> Dict:
        
        # handle mask
        filepath = self.semantics.filenames[data["image_idx"]]
        semantic_label, mask = get_semantics_and_mask_tensors_from_path(
            filepath=filepath, mask_indices=self.mask_indices, scale_factor=self.scale_factor
        )
        if "mask" in data.keys():
            mask = mask & data["mask"]
        
        # Handle depth stuff
        image_idx = data["image_idx"]
        if self.depth_filenames is None:
            depth_image = self.depths[image_idx]
        else:
            filepath = self.depth_filenames[image_idx]
            height = int(self._dataparser_outputs.cameras.height[image_idx])
            width = int(self._dataparser_outputs.cameras.width[image_idx])
            # LiDAR is scaled by 1e-3 if it already exists
            scale_factor = self.depth_unit_scale_factor * self.scale_factor
            depth_image = get_depth_image_from_path(
                filepath=filepath, height=height, width=width, scale_factor=scale_factor
            )
        return {"mask": mask, "semantics": semantic_label, "depth_image": depth_image}
    
    def _find_transform(self, image_path: Path) -> Union[Path, None]:
        while image_path.parent != image_path:
            transform_path = image_path.parent / "transforms.json"
            if transform_path.exists():
                return transform_path
            image_path = image_path.parent
        return None<|MERGE_RESOLUTION|>--- conflicted
+++ resolved
@@ -21,10 +21,6 @@
 from nerfstudio.utils.rich_utils import CONSOLE
 
 from semantic_nerfacto.visualizations import compare_depth_and_image, visualize_depth_before_and_after_scaling
-<<<<<<< HEAD
-
-=======
->>>>>>> working-version
 
 class SemanticDepthDataset(InputDataset):
     exclude_batch_keys_from_device = InputDataset.exclude_batch_keys_from_device + ["mask", "semantics", "depth_image"]
@@ -68,11 +64,6 @@
             image_processor = AutoImageProcessor.from_pretrained(repo)
             model = AutoModelForDepthEstimation.from_pretrained(repo)
             for i, (image_filename, depth_filename) in enumerate(tqdm(zip(dataparser_outputs.image_filenames, self.depth_filenames), desc="Generating depth images")):
-<<<<<<< HEAD
-                print(image_filename)
-                print(depth_filename)
-=======
->>>>>>> working-version
                 pil_image = Image.open(image_filename)
                 depth_image = Image.open(depth_filename)
                 depth_array = np.array(depth_image)
@@ -96,15 +87,7 @@
                     # Save every 20th image
                     if i % 20 == 0:
                         name = os.path.basename(image_filename)
-<<<<<<< HEAD
-<<<<<<< HEAD
                         folder = str(image_filename.parent.parent) + "/visualizations"
-=======
-                        folder = str(image_filename.parent.parent)
->>>>>>> working-version
-=======
-                        folder = str(image_filename.parent.parent) + "/visualizations"
->>>>>>> 67defea4
                         saved_name = folder + "/" + name
                         
                         try:

--- conflicted
+++ resolved
@@ -14,12 +14,14 @@
 from transformers import AutoImageProcessor, AutoModelForDepthEstimation
 from scipy.stats import linregress
 
-from nerfstudio.data.dataparsers.base_dataparser import DataparserOutputs, Semantics
+from nerfstudio.data.dataparsers.base_dataparser import DataparserOutputs
 from nerfstudio.data.datasets.base_dataset import InputDataset
 from nerfstudio.data.utils.data_utils import get_semantics_and_mask_tensors_from_path, get_depth_image_from_path
 from nerfstudio.model_components import losses
-from nerfstudio.utils.misc import torch_compile
 from nerfstudio.utils.rich_utils import CONSOLE
+
+from semantic_nerfacto.visualizations import compare_depth_and_image, visualize_depth_before_and_after_scaling
+
 
 def upsample_depth(depth_tensor, target_height, target_width):
     # Helper function to upsaple monocular depth to the same size as liDAR depth
@@ -93,7 +95,7 @@
             repo = "LiheYoung/depth-anything-base-hf"
             image_processor = AutoImageProcessor.from_pretrained(repo)
             model = AutoModelForDepthEstimation.from_pretrained(repo)
-            for image_filename, depth_filename in tqdm(zip(dataparser_outputs.image_filenames, self.depth_filenames), desc="Generating depth images"):
+            for i, (image_filename, depth_filename) in enumerate(tqdm(zip(dataparser_outputs.image_filenames, self.depth_filenames), desc="Generating depth images")):
                 pil_image = Image.open(image_filename)
                 depth_image = Image.open(depth_filename)
                 depth_array = np.array(depth_image)
@@ -101,8 +103,8 @@
                 inputs = image_processor(images=pil_image, return_tensors="pt")
                 with torch.no_grad():
                     outputs = model(**inputs)
-<<<<<<< HEAD
-                    predicted_depth = outputs.predicted_depth
+                    predicted_depth = 1 / outputs.predicted_depth
+                    predicted_depth = (predicted_depth - predicted_depth.min()) / (predicted_depth.max() - predicted_depth.min())
                     prediction = torch.nn.functional.interpolate(
                         predicted_depth.unsqueeze(1),
                         size=pil_image.size[::-1],
@@ -113,105 +115,31 @@
                     # Fit the predicted_depth to the LiDAR depth
                     scale, shift = self.compute_scale_shift(prediction, depth_tensor)
                     depth  = scale * prediction + shift
+                    
+                    # Save every 20th image
+                    if i % 20 == 0:
+                        name = os.path.basename(image_filename)
+                        folder = str(image_filename.parent.parent)
+                        saved_name = folder + "/" + name
+                        
+                        compare_depth_and_image(pil_image, depth, saved_name)
+                        visualize_depth_before_and_after_scaling(
+                            pil_image,
+                            depth_tensor,
+                            prediction,
+                            depth,
+                            saved_name
+                        )
 
                 depth_tensors.append(depth)
+                
             self.depths = torch.stack(depth_tensors)
             np.save(cache, self.depths.cpu().numpy())
-=======
 
-                    # depth anything outputs disparity so we need to convert it to depth
-                    # we also standardize the depth to be in the range [0, 1]. These will later be shifted using the LiDAR depth
-                    predicted_depth = 1 / outputs.predicted_depth
-                    predicted_depth = (predicted_depth - predicted_depth.min()) / (predicted_depth.max() - predicted_depth.min())
-                    # Hardcode the output size from Polycam
-                    upsampled_depth = upsample_depth(predicted_depth, 738, 994)
-
-                    if False:
-                        # save the depth image and image
-                        import mediapy as mp
-                        import cv2
-                        upsampled_depth = (upsampled_depth - upsampled_depth.min()) / (upsampled_depth.max() - upsampled_depth.min())
-                        min_ = torch.where(upsampled_depth == upsampled_depth.min())
-                        max_ = torch.where(upsampled_depth == upsampled_depth.max())
-                        upsampled_depth = (upsampled_depth[..., None].repeat(1, 1, 3) * 255).cpu().numpy().astype(np.uint8)
-                        upsampled_depth = cv2.circle(upsampled_depth, (min_[1].item(), min_[0].item()), 50, (0, 0, 255), -1)
-                        cv2.circle(upsampled_depth, (max_[1].item(), max_[0].item()), 50, (255, 0, 0), -1)
-                        mp.write_image(f"depth.png", upsampled_depth)
-                        mp.write_image(f"image.png", inputs.pixel_values[0].permute(1,2,0).cpu().numpy())
-
-
-                depth_tensors.append(upsampled_depth)
-            depths = torch.stack(depth_tensors)
-            print(f"Depths shape after generating: {depths.shape}")
-
-            # Load LiDAR depth data
-            lidar_depths = self._load_lidar_depths()
-
-            # Convert to meters
-            lidar_depths = lidar_depths / 1000.0
-
-            if lidar_depths is not None:
-                # Compute scale and shift between monocular and LiDAR depths
-                self.depths = []
-                for i in range(len(lidar_depths)):
-                    scale, shift = self.compute_scale_shift(depths[i].cpu(), lidar_depths[i])
-                    scaled_depth = scale * depths[i].cpu() + shift
-
-                    # Use the lidar depth in places where it exists and other wise the monocular depth.
-                    valid_mask = lidar_depths[i] > 0
-                    scaled_depth[valid_mask] = scaled_depth[valid_mask]
-                    self.depths.append(scaled_depth)
-    
-                    if False:
-                        # visualize depth maps before and after scaling
-                        import matplotlib.pyplot as plt
-
-                        # create subfigure with three images (lidar depth, monocular depth, scaled monocular depth).
-                        # include a colorbar for each image.
-
-                        fig, axs = plt.subplots(1, 5, figsize=(25, 5))
-                        axs[0].imshow(lidar_depths[i].cpu())
-                        axs[0].set_title("LiDAR depth")
-                        axs[0].axis("off")
-                        plt.colorbar(axs[0].imshow(lidar_depths[i].cpu()), ax=axs[0])
-
-                        axs[1].imshow(depths[i].cpu())
-                        axs[1].set_title("Monocular depth")
-                        axs[1].axis("off")
-                        plt.colorbar(axs[1].imshow(depths[i].cpu()), ax=axs[1])
-
-                        axs[2].imshow(scaled_depth.cpu())
-                        axs[2].set_title("Scaled monocular depth")
-                        axs[2].axis("off")
-                        plt.colorbar(axs[2].imshow(self.depths[i].cpu()), ax=axs[2])
-
-                        # show valid mask
-                        axs[3].imshow(valid_mask.cpu())
-                        axs[3].set_title("Valid mask")
-                        axs[3].axis("off")
-                        plt.colorbar(axs[3].imshow(valid_mask.cpu()), ax=axs[3])
-
-                        # show image
-                        img = Image.open(dataparser_outputs.image_filenames[i])
-                        axs[4].imshow(img)
-                        axs[4].set_title("Image")
-                        axs[4].axis("off")
-
-                        # save the figure
-                        plt.savefig("alignment.png")
-                        plt.close()
-
-                self.depths = torch.stack(self.depths)
-
-            else:
-                print("No LiDAR depth data available for scaling and shifting.")
-                
-            np.save(cache, self.depths)
-            # Free up memory to prevent GPU from running out of memory
-            del depth_tensors, depths
+            # Delete some stuff to avoid exceeding GPU memory
+            del depth_tensors
             torch.cuda.empty_cache()
             gc.collect()
->>>>>>> 5b40c3b8
             self.depth_filenames = None
             
         # Save filename and index to later retrieve correspondng depth image from dataset since dataparser_outputs removes some depth images
@@ -221,14 +149,6 @@
         if not os.path.exists(json_name):
             with open(json_name, "w") as outfile: 
                 json.dump(itd, outfile)
-
-    def compute_scale_shift(self, monocular_depth, lidar_depth):
-        valid_mask = lidar_depth > 0  # Assuming zero where no LiDAR data
-        scaled_monocular = monocular_depth[valid_mask].flatten()
-        lidar_depth_flat = lidar_depth[valid_mask].flatten()
-
-        slope, intercept, r_value, p_value, std_err = linregress(scaled_monocular.numpy(), lidar_depth_flat.numpy())
-        return slope, intercept
 
     def compute_scale_shift(self, monocular_depth, lidar_depth):
         valid_mask = lidar_depth > 0  # Assuming zero where no LiDAR data

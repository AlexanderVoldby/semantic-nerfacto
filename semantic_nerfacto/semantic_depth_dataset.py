from typing import Dict, Union
import numpy as np
import torch
import json
import os
import gc
import torch.nn.functional as F
from tqdm import tqdm
from scipy.stats import linregress
from PIL import Image
from pathlib import Path
from tqdm import tqdm

from transformers import AutoImageProcessor, AutoModelForDepthEstimation
from scipy.stats import linregress

from nerfstudio.data.dataparsers.base_dataparser import DataparserOutputs, Semantics
from nerfstudio.data.datasets.base_dataset import InputDataset
from nerfstudio.data.utils.data_utils import get_semantics_and_mask_tensors_from_path, get_depth_image_from_path
from nerfstudio.model_components import losses
from nerfstudio.utils.misc import torch_compile
from nerfstudio.utils.rich_utils import CONSOLE

def upsample_depth(depth_tensor, target_height, target_width):
    # Helper function to upsaple monocular depth to the same size as liDAR depth
    if depth_tensor.dim() == 2:
        depth_tensor = depth_tensor.unsqueeze(0).unsqueeze(0)
    elif depth_tensor.dim() == 3:
        depth_tensor = depth_tensor.unsqueeze(1)
    
    # Upsample to match the input image size
    depth_upsampled = F.interpolate(depth_tensor, size=(target_height, target_width), mode='bilinear', align_corners=False)
    return depth_upsampled.squeeze()  # remove extra dimensions if added

class SemanticDepthDataset(InputDataset):
    exclude_batch_keys_from_device = InputDataset.exclude_batch_keys_from_device + ["mask", "semantics", "depth_image"]

    def __init__(self, dataparser_outputs: DataparserOutputs, scale_factor: float = 1.0, use_monocular_depth= True):
        super().__init__(dataparser_outputs, scale_factor)
        # assert "semantics" in dataparser_outputs.metadata.keys() and isinstance(self.metadata["semantics"], Semantics)
        self.semantics = self.metadata["semantics"]
        self.mask_indices = torch.tensor(
            [self.semantics.classes.index(mask_class) for mask_class in self.semantics.mask_classes]
        ).view(1, 1, -1)
        self.use_monocular_depth = use_monocular_depth

        # Depth image handling
        # TODO if depth images already exist from LiDAR, extend them with pretrained model
        self.depth_filenames = self.metadata.get("depth_filenames")
        self.depth_unit_scale_factor = self.metadata.get("depth_unit_scale_factor", 1.0)
<<<<<<< HEAD
        if self.metadata["use_monocular_depth"]:

            CONSOLE.print("[bold yellow] No depth data found! Generating pseudodepth...")
            losses.FORCE_PSEUDODEPTH_LOSS = True
            CONSOLE.print("[bold red] Using psueodepth: forcing depth loss to be ranking loss.")

=======
        # if not self.depth_filenames:
        # Currently always generate depth as LiDAR depth is sparse
        assert len(dataparser_outputs.image_filenames) > 0 and (
            "depth_filenames" in dataparser_outputs.metadata.keys()
            or dataparser_outputs.metadata["depth_filenames"] is not None
        ), "No depth images in dataset"
        
        if self.use_monocular_depth:
>>>>>>> 84b5def0
            self._generate_depth_images(dataparser_outputs)

    def _load_lidar_depths(self):
        lidar_depths = []
        for depth_filename in self.depth_filenames:
            with Image.open(depth_filename) as img:
                depth_array = np.array(img)
                depth_tensor = torch.from_numpy(depth_array).float()
                lidar_depths.append(depth_tensor)

        return torch.stack(lidar_depths) if lidar_depths else None

    def _generate_depth_images(self, dataparser_outputs):
        device = torch.device("cuda" if torch.cuda.is_available() else "cpu")
        cache = dataparser_outputs.image_filenames[0].parent / "depths.npy"
        if cache.exists():
            print("Loading pseudodata depth from cache!")
            depths = torch.from_numpy(np.load(cache)).to(device)
        else:
<<<<<<< HEAD
            print("No depth data found! Generating pseudodepth...")
=======
            # TODO: Invert pseudo-depth image as it outputs disparity
            # Scale lidar depth so it is in meters instead of millimeters.
            # Lidar depth should probably be scaled globally but maybe we can do it in the cache
            # Fit line to each image individually and appy scale and shift.
            CONSOLE.print("[bold yellow] No depth data found! Generating pseudodepth...")
            # losses.FORCE_PSEUDODEPTH_LOSS = True
>>>>>>> 84b5def0
            depth_tensors = []
            # Change to small to speed up otherwise use depth-anything-base
            repo = "LiheYoung/depth-anything-base-hf"
            image_processor = AutoImageProcessor.from_pretrained(repo)
            model = AutoModelForDepthEstimation.from_pretrained(repo)
<<<<<<< HEAD
            
            for image_filename in tqdm(dataparser_outputs.image_filenames, desc="Generating depth images"):
=======
            for image_filename, depth_filename in tqdm(zip(dataparser_outputs.image_filenames, self.depth_filenames), desc="Generating depth images"):
>>>>>>> 84b5def0
                pil_image = Image.open(image_filename)
                depth_image = Image.open(depth_filename)
                depth_array = np.array(depth_image)
                depth_tensor = torch.from_numpy(depth_array).float() * 1e-3 # Divide by 1000 to scale to meters
                inputs = image_processor(images=pil_image, return_tensors="pt")
                with torch.no_grad():
                    outputs = model(**inputs)
                    predicted_depth = outputs.predicted_depth
<<<<<<< HEAD
                    # Hardcode the output size from Polycam
                    upsampled_depth = upsample_depth(predicted_depth, 738, 994)
                depth_tensors.append(upsampled_depth)
            depths = torch.stack(depth_tensors)
            print(f"Depths shape after generating: {depths.shape}")
            
            
            # Load LiDAR depth data
            lidar_depths = self._load_lidar_depths()

            if lidar_depths is not None:
                # Compute scale and shift between monocular and LiDAR depths
                scale, shift = self.compute_scale_shift(depths.cpu(), lidar_depths)
                self.depths = scale * depths.cpu() + shift
                # Use the lidar depth in places where it exists and other wise the monocular depth.
                valid_mask = lidar_depths > 0
                self.depths[valid_mask] = lidar_depths[valid_mask]
            else:
                print("No LiDAR depth data available for scaling and shifting.")
                
            np.save(cache, self.depths)
            # Free up memory to prevent GPU from running out of memory
            del depth_tensors, depths
            torch.cuda.empty_cache()
            gc.collect()
=======
                    prediction = torch.nn.functional.interpolate(
                        predicted_depth.unsqueeze(1),
                        size=pil_image.size[::-1],
                        mode="bicubic",
                        align_corners=False,
                    )
                    prediction = prediction.squeeze()
                    # Fit the predicted_depth to the LiDAR depth
                    scale, shift = self.compute_scale_shift(prediction, depth_tensor)
                    depth  = scale * prediction + shift

                depth_tensors.append(depth)
            self.depths = torch.stack(depth_tensors)
            np.save(cache, self.depths.cpu().numpy())
>>>>>>> 84b5def0
            self.depth_filenames = None
            
        # Save filename and index to later retrieve correspondng depth image from dataset since dataparser_outputs removes some depth images
        itd = {i: str(image_filename) for i, image_filename in enumerate(dataparser_outputs.image_filenames)}
        data_dir = str(dataparser_outputs.image_filenames[0].parent.parent)
        json_name = data_dir + "/index_to_depth.json"
        if not os.path.exists(json_name):
            with open(json_name, "w") as outfile: 
                json.dump(itd, outfile)

    def compute_scale_shift(self, monocular_depth, lidar_depth):
        valid_mask = lidar_depth > 0  # Assuming zero where no LiDAR data
        scaled_monocular = monocular_depth[valid_mask].flatten()
        lidar_depth_flat = lidar_depth[valid_mask].flatten()

        slope, intercept, r_value, p_value, std_err = linregress(scaled_monocular.numpy(), lidar_depth_flat.numpy())
        return slope, intercept

    def compute_scale_shift(self, monocular_depth, lidar_depth):
        valid_mask = lidar_depth > 0  # Assuming zero where no LiDAR data
        scaled_monocular = monocular_depth[valid_mask].flatten()
        lidar_depth_flat = lidar_depth[valid_mask].flatten()

        slope, intercept, r_value, p_value, std_err = linregress(scaled_monocular.numpy(), lidar_depth_flat.numpy())
        return slope, intercept

    def get_metadata(self, data: Dict) -> Dict:
        
        # handle mask
        filepath = self.semantics.filenames[data["image_idx"]]
        semantic_label, mask = get_semantics_and_mask_tensors_from_path(
            filepath=filepath, mask_indices=self.mask_indices, scale_factor=self.scale_factor
        )
        if "mask" in data.keys():
            mask = mask & data["mask"]
        
        # Handle depth stuff
        image_idx = data["image_idx"]
        if self.depth_filenames is None:
            depth_image = self.depths[image_idx]
        else:
            filepath = self.depth_filenames[image_idx]
            height = int(self._dataparser_outputs.cameras.height[image_idx])
            width = int(self._dataparser_outputs.cameras.width[image_idx])
            scale_factor = self.depth_unit_scale_factor * self.scale_factor
            depth_image = get_depth_image_from_path(
                filepath=filepath, height=height, width=width, scale_factor=scale_factor
            )
        return {"mask": mask, "semantics": semantic_label, "depth_image": depth_image}
    
    def _find_transform(self, image_path: Path) -> Union[Path, None]:
        while image_path.parent != image_path:
            transform_path = image_path.parent / "transforms.json"
            if transform_path.exists():
                return transform_path
            image_path = image_path.parent
        return None<|MERGE_RESOLUTION|>--- conflicted
+++ resolved
@@ -48,14 +48,6 @@
         # TODO if depth images already exist from LiDAR, extend them with pretrained model
         self.depth_filenames = self.metadata.get("depth_filenames")
         self.depth_unit_scale_factor = self.metadata.get("depth_unit_scale_factor", 1.0)
-<<<<<<< HEAD
-        if self.metadata["use_monocular_depth"]:
-
-            CONSOLE.print("[bold yellow] No depth data found! Generating pseudodepth...")
-            losses.FORCE_PSEUDODEPTH_LOSS = True
-            CONSOLE.print("[bold red] Using psueodepth: forcing depth loss to be ranking loss.")
-
-=======
         # if not self.depth_filenames:
         # Currently always generate depth as LiDAR depth is sparse
         assert len(dataparser_outputs.image_filenames) > 0 and (
@@ -64,7 +56,12 @@
         ), "No depth images in dataset"
         
         if self.use_monocular_depth:
->>>>>>> 84b5def0
+            self._generate_depth_images(dataparser_outputs)
+
+            CONSOLE.print("[bold yellow] No depth data found! Generating pseudodepth...")
+            losses.FORCE_PSEUDODEPTH_LOSS = True
+            CONSOLE.print("[bold red] Using psueodepth: forcing depth loss to be ranking loss.")
+
             self._generate_depth_images(dataparser_outputs)
 
     def _load_lidar_depths(self):
@@ -84,27 +81,18 @@
             print("Loading pseudodata depth from cache!")
             depths = torch.from_numpy(np.load(cache)).to(device)
         else:
-<<<<<<< HEAD
-            print("No depth data found! Generating pseudodepth...")
-=======
             # TODO: Invert pseudo-depth image as it outputs disparity
             # Scale lidar depth so it is in meters instead of millimeters.
             # Lidar depth should probably be scaled globally but maybe we can do it in the cache
             # Fit line to each image individually and appy scale and shift.
             CONSOLE.print("[bold yellow] No depth data found! Generating pseudodepth...")
             # losses.FORCE_PSEUDODEPTH_LOSS = True
->>>>>>> 84b5def0
             depth_tensors = []
             # Change to small to speed up otherwise use depth-anything-base
             repo = "LiheYoung/depth-anything-base-hf"
             image_processor = AutoImageProcessor.from_pretrained(repo)
             model = AutoModelForDepthEstimation.from_pretrained(repo)
-<<<<<<< HEAD
-            
-            for image_filename in tqdm(dataparser_outputs.image_filenames, desc="Generating depth images"):
-=======
             for image_filename, depth_filename in tqdm(zip(dataparser_outputs.image_filenames, self.depth_filenames), desc="Generating depth images"):
->>>>>>> 84b5def0
                 pil_image = Image.open(image_filename)
                 depth_image = Image.open(depth_filename)
                 depth_array = np.array(depth_image)
@@ -113,33 +101,6 @@
                 with torch.no_grad():
                     outputs = model(**inputs)
                     predicted_depth = outputs.predicted_depth
-<<<<<<< HEAD
-                    # Hardcode the output size from Polycam
-                    upsampled_depth = upsample_depth(predicted_depth, 738, 994)
-                depth_tensors.append(upsampled_depth)
-            depths = torch.stack(depth_tensors)
-            print(f"Depths shape after generating: {depths.shape}")
-            
-            
-            # Load LiDAR depth data
-            lidar_depths = self._load_lidar_depths()
-
-            if lidar_depths is not None:
-                # Compute scale and shift between monocular and LiDAR depths
-                scale, shift = self.compute_scale_shift(depths.cpu(), lidar_depths)
-                self.depths = scale * depths.cpu() + shift
-                # Use the lidar depth in places where it exists and other wise the monocular depth.
-                valid_mask = lidar_depths > 0
-                self.depths[valid_mask] = lidar_depths[valid_mask]
-            else:
-                print("No LiDAR depth data available for scaling and shifting.")
-                
-            np.save(cache, self.depths)
-            # Free up memory to prevent GPU from running out of memory
-            del depth_tensors, depths
-            torch.cuda.empty_cache()
-            gc.collect()
-=======
                     prediction = torch.nn.functional.interpolate(
                         predicted_depth.unsqueeze(1),
                         size=pil_image.size[::-1],
@@ -154,7 +115,6 @@
                 depth_tensors.append(depth)
             self.depths = torch.stack(depth_tensors)
             np.save(cache, self.depths.cpu().numpy())
->>>>>>> 84b5def0
             self.depth_filenames = None
             
         # Save filename and index to later retrieve correspondng depth image from dataset since dataparser_outputs removes some depth images

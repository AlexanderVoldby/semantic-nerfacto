--- conflicted
+++ resolved
@@ -69,13 +69,8 @@
         if "semantics" in metadata.keys() and isinstance(metadata["semantics"], Semantics): 
             self.semantics = metadata["semantics"]
         super().__init__(config=config, **kwargs)
-<<<<<<< HEAD
-        self.colormap = self.semantics.colors.clone().detach().to(self.device)
-        
-=======
         if "semantics" in metadata.keys() and isinstance(metadata["semantics"], Semantics):
             self.colormap = self.semantics.colors.clone().detach().to(self.device)
->>>>>>> working-version
     
     def populate_modules(self):
         """Set the fields and modules."""
@@ -87,14 +82,7 @@
             scene_contraction = SceneContraction(order=float("inf"))
 
         appearance_embedding_dim = self.config.appearance_embed_dim if self.config.use_appearance_embedding else 0
-<<<<<<< HEAD
-<<<<<<< HEAD
-        
-=======
 
->>>>>>> working-version
-=======
->>>>>>> 67defea4
         if self.semantics is not None:
             num_classes = len(self.semantics.classes)
         else: num_classes = 0
@@ -148,29 +136,14 @@
         ray_samples_list.append(ray_samples)
         
         # Add semantics to output
-<<<<<<< HEAD
-<<<<<<< HEAD
+
         if self.config.use_semantics: 
-=======
-        if self.config.use_semantics:
->>>>>>> working-version
-=======
-        if self.config.use_semantics: 
->>>>>>> 67defea4
             semantic_weights = weights
             if not self.config.pass_semantic_gradients:
                 semantic_weights = semantic_weights.detach()
             outputs["semantics"] = self.renderer_semantics(
                 field_outputs[FieldHeadNames.SEMANTICS], weights=semantic_weights)
-<<<<<<< HEAD
-<<<<<<< HEAD
-        
-=======
-            
->>>>>>> working-version
-=======
-        
->>>>>>> 67defea4
+
             # semantics colormaps
             semantic_labels = torch.argmax(torch.nn.functional.softmax(outputs["semantics"], dim=-1), dim=-1)
             outputs["semantics_colormap"] = self.colormap.to(self.device)[semantic_labels]
@@ -193,10 +166,7 @@
     def get_loss_dict(self, outputs, batch, metrics_dict=None):
         loss_dict = super().get_loss_dict(outputs, batch, metrics_dict)
         
-<<<<<<< HEAD
-=======
         # semantic loss
->>>>>>> working-version
         if self.config.use_semantics:
             loss_dict["semantics_loss"] = self.config.semantic_loss_weight * self.cross_entropy_loss(
                 outputs["semantics"], batch["semantics"][..., 0].long().to(self.device))
@@ -209,20 +179,11 @@
         
         metrics_dict, images_dict = super().get_image_metrics_and_images(outputs, batch)
         
-<<<<<<< HEAD
-        if self.config.use_semantics:
-            semantic_labels = torch.argmax(torch.nn.functional.softmax(outputs["semantics"], dim=-1), dim=-1)
-            images_dict["semantics_colormap"] = self.colormap.to(self.device)[semantic_labels]
-
-        # valid mask
-        # TODO: Include these if using masks
-=======
         # semantics
         if self.config.use_semantics:
             semantic_labels = torch.argmax(torch.nn.functional.softmax(outputs["semantics"], dim=-1), dim=-1)
             images_dict["semantics_colormap"] = self.colormap.to(self.device)[semantic_labels]
             
->>>>>>> working-version
         # images_dict["mask"] = batch["mask"].repeat(1, 1, 3).to(self.device)
             
         return metrics_dict, images_dict